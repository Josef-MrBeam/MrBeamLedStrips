--- conflicted
+++ resolved
@@ -147,7 +147,7 @@
 
 setup(
 	name = "mrbeam_ledstrips",
-	version = '0.1.25',
+	version = '0.1.26',
 	description = DESCRIPTION,
 	long_description = LONG_DESCRIPTION,
 	author = "Teja Philipp",
@@ -157,32 +157,10 @@
 	cmdclass = {
 		'install_extras': InstallExtrasCommand,
 		'uninstall_extras': UninstallExtrasCommand
-<<<<<<< HEAD
 	},
 	packages = ["mrbeam_ledstrips"],
 	zip_safe = False,
 	dependency_links = [],
-=======
-	}
-	return cmdclass
-
-
-def params():
-	name = "mrbeam_ledstrips"
-	version = '0.1.26'
-	description = DESCRIPTION
-	long_description = LONG_DESCRIPTION
-	author = "Teja Philipp"
-	author_email = "teja@mr-beam.org"
-	url = "http://github.com/mrbeam/mrbeam_ledstrips"
-	license = "GPLV3"
-	cmdclass = get_cmdclass()
-
-	packages = ["mrbeam_ledstrips"]
-	zip_safe = False
-
-	dependency_links = []
->>>>>>> be6712e6
 	install_requires = [
 		"PyYaml",
 		"rpi-ws281x; platform_machine=='armv7l'"
